[package]
name = "op-exec2"
version = "0.1.1"
authors = ["Jakub Chłapiński <jakub.chlapinski@kodegenix.pl>"]
workspace = ".."
edition = "2018"

[dependencies]
kg-diag = "0.4.0"
kg-diag-derive = "0.4.0"
kg-display-derive = "0.1.1"
kg-utils = "0.4.0"
kg-tree = "0.2.0"
kg-template = "0.1.2"
kg-symbol= "0.1.10"
kg-lang = "0.1.1"
op-model = { version = "0.1.1", path = "../op-model" }
op-rev = { version = "0.1.1", path = "../op-rev" }
op-log = { version = "0.1.0", path = "../op-log" }
<<<<<<< HEAD
tokio = { version = "0.2.20", features = ["full"] }
futures = "0.3.4"
os_pipe = "0.9.1"
time = "0.2.12"
chrono = { version = "0.4.11", features = ["serde"] }
serde = "1.0.106"
serde_derive = "1.0.106"
serde_json = "1.0.52"
serde_yaml = "0.8.11"
toml = "0.5.6"
rmp-serde = "0.14.3"
libc = "0.2.69"
=======
tokio = { version = "0.2.21", features = ["full"] }
futures = "0.3.5"
os_pipe = "0.9.1"
time = "0.2.16"
chrono = { version = "0.4.11", features = ["serde"] }
serde = "1.0.110"
serde_derive = "1.0.110"
serde_json = "1.0.53"
serde_yaml = "0.8.12"
toml = "0.5.6"
rmp-serde = "0.14.3"
libc = "0.2.71"
>>>>>>> 9228869a
regex = "1.3.7"
uuid = { version = "0.8.1", features = ["v1", "v3", "v4", "v5", "serde"] }
bytes = "0.5.4"
lazy_static = "1.4.0"
rand = "0.7.3"
walkdir = "2.3.1"
slog = "2.5.2"
users = "0.10.0"
url = "2.1.1"
<<<<<<< HEAD
git2 = "0.13.5"
parking_lot = "0.10.2"
rexpect = "0.3.0"
=======
git2 = "0.13.6"
parking_lot = "0.10.2"
>>>>>>> 9228869a

[dev-dependencies]
tempfile = "3.1.0"
pretty_assertions = "0.6.1"
op-test-helpers = { version = "0.1.0", path = "../op-test-helpers" }<|MERGE_RESOLUTION|>--- conflicted
+++ resolved
@@ -17,20 +17,6 @@
 op-model = { version = "0.1.1", path = "../op-model" }
 op-rev = { version = "0.1.1", path = "../op-rev" }
 op-log = { version = "0.1.0", path = "../op-log" }
-<<<<<<< HEAD
-tokio = { version = "0.2.20", features = ["full"] }
-futures = "0.3.4"
-os_pipe = "0.9.1"
-time = "0.2.12"
-chrono = { version = "0.4.11", features = ["serde"] }
-serde = "1.0.106"
-serde_derive = "1.0.106"
-serde_json = "1.0.52"
-serde_yaml = "0.8.11"
-toml = "0.5.6"
-rmp-serde = "0.14.3"
-libc = "0.2.69"
-=======
 tokio = { version = "0.2.21", features = ["full"] }
 futures = "0.3.5"
 os_pipe = "0.9.1"
@@ -43,7 +29,6 @@
 toml = "0.5.6"
 rmp-serde = "0.14.3"
 libc = "0.2.71"
->>>>>>> 9228869a
 regex = "1.3.7"
 uuid = { version = "0.8.1", features = ["v1", "v3", "v4", "v5", "serde"] }
 bytes = "0.5.4"
@@ -53,14 +38,9 @@
 slog = "2.5.2"
 users = "0.10.0"
 url = "2.1.1"
-<<<<<<< HEAD
-git2 = "0.13.5"
+git2 = "0.13.6"
 parking_lot = "0.10.2"
 rexpect = "0.3.0"
-=======
-git2 = "0.13.6"
-parking_lot = "0.10.2"
->>>>>>> 9228869a
 
 [dev-dependencies]
 tempfile = "3.1.0"
