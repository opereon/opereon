--- conflicted
+++ resolved
@@ -280,12 +280,7 @@
     /// Returns current model - model represented by content of the git index
     pub fn current(&mut self) -> IoResult<ModelRef> {
         // TODO ws error handling
-<<<<<<< HEAD
-        eprintln!("self.model_dir() = {:?}", self.model_dir());
         let repo = Repository::open(self.model_dir()).expect("Cannot open repository");
-=======
-        let mut repo = Repository::open(self.model_dir()).expect("Cannot open repository");
->>>>>>> e64dc54f
         let mut index = repo.index().expect("Cannot get index!");
 
         let oid = Self::update_index(&mut index)?;
