#![feature(box_syntax, specialization, raw)]

#[cfg(test)]
#[macro_use]
extern crate indoc;
extern crate parking_lot;
#[macro_use]
extern crate serde_derive;
#[macro_use]
extern crate kg_diag_derive;
#[macro_use]
extern crate kg_display_derive;

use std::path::{Path, PathBuf};

use chrono::prelude::*;
use kg_symbol::Symbol;
<<<<<<< HEAD
=======
use kg_diag::*;
use kg_diag::io::fs;
use kg_tree::*;
>>>>>>> ecc4cac1
use kg_tree::diff::*;
use kg_tree::opath::*;
use kg_tree::*;
use kg_utils::collections::LinkedHashMap;

use self::config::*;
use self::defs::Scoped;
pub use self::defs::*;
pub use self::git::*;
pub use self::manifest::*;
pub use self::metadata::*;
pub use self::model::*;
pub use self::update::*;

mod config;
mod defs;
mod git;
mod manifest;
mod metadata;
mod model;
mod update;<|MERGE_RESOLUTION|>--- conflicted
+++ resolved
@@ -15,12 +15,9 @@
 
 use chrono::prelude::*;
 use kg_symbol::Symbol;
-<<<<<<< HEAD
-=======
 use kg_diag::*;
 use kg_diag::io::fs;
 use kg_tree::*;
->>>>>>> ecc4cac1
 use kg_tree::diff::*;
 use kg_tree::opath::*;
 use kg_tree::*;
