--- conflicted
+++ resolved
@@ -1,12 +1,9 @@
 extern crate slog;
 extern crate structopt;
 
-<<<<<<< HEAD
 extern crate tracing;
 
 use op_core::*;
-=======
->>>>>>> 180afa1f
 use std::path::{Path, PathBuf};
 
 use chrono::{DateTime, FixedOffset, Utc};
@@ -18,16 +15,13 @@
 use display::DisplayFormat;
 
 use kg_diag::BasicDiag;
-<<<<<<< HEAD
+use op_log::{build_file_drain};
+use op_rev::*;
+use op_core::*;
 use op_rev::RevPath;
 use options::*;
 use slog::{o, FnValue, Discard};
 
-=======
-use op_log::{build_file_drain, CliLogger};
-use op_rev::*;
-use op_core::*;
->>>>>>> 180afa1f
 use op_core::config::ConfigRef;
 use op_core::context::Context as ExecContext;
 use op_core::state::CoreState;
@@ -35,7 +29,6 @@
 use op_engine::EngineRef;
 
 use options::*;
-use slog::{o, FnValue};
 
 mod display;
 mod options;
