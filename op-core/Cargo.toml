[package]
name = "op-core"
version = "0.1.0"
authors = ["Wiktor Sikora <wiktor.sikora@kodegenix.pl>"]
edition = "2018"

[dependencies]
kg-tree = "0.2.1"
kg-diag = "0.4.0"
kg-diag-derive = "0.4.0"
kg-display-derive = "0.1.1"
kg-utils = "0.4.0"
tracing="0.1"
tracing-futures = "0.2"
op-engine = { path = "../op-engine" }
op-exec = { path = "../op-exec" }
op-log = { path = "../op-log" }
op-model = { path = "../op-model"}
op-rev = { path = "../op-rev" }
futures = { version = "0.3.5", features = ["async-await"] }
tokio = { version = "0.2.22", features = ["full"] }
lazy_static = "1.4.0"
serde = "1.0.115"
async-trait = "0.1.38"
shared_child = "0.3.4"
serde_derive = "1.0.115"
serde_json = "1.0.57"
serde_yaml = "0.8.13"
toml = "0.5.6"
libc = "0.2.74"
regex = "1.3.9"
<<<<<<< HEAD
chrono = "0.4.13"
=======
slog = "2.5.2"
chrono = "0.4.15"
>>>>>>> 24459906
<|MERGE_RESOLUTION|>--- conflicted
+++ resolved
@@ -29,9 +29,4 @@
 toml = "0.5.6"
 libc = "0.2.74"
 regex = "1.3.9"
-<<<<<<< HEAD
-chrono = "0.4.13"
-=======
-slog = "2.5.2"
-chrono = "0.4.15"
->>>>>>> 24459906
+chrono = "0.4.15"